"""Module for the Streamlit app."""

# pylint: disable=no-value-for-parameter,broad-exception

import os
import sys
import logging
from argparse import ArgumentParser
from pathlib import Path

import faiss
import requests
import streamlit as st
<<<<<<< HEAD
import logging
import pandas as pd
import requests
=======
import pandas as pd
import numpy as np
>>>>>>> 97e213dc
from flytekit.remote import FlyteRemote
from flytekit.models import filters
from flytekit.models.admin.common import Sort
from PIL import Image
<<<<<<< HEAD
from sklearn.datasets import load_digits


PROJECT_NAME = "vamos-dalhe"
WORKFLOW_NAME = "destinations_similarity.workflows.main"

# Logging config
LOGGER = logging.getLogger(__name__)
=======
from deep_translator import GoogleTranslator


PROJECT_NAME = "vamos-dalhe"
WORKFLOW_NAME = "build_knowledge_base_default_lp"
>>>>>>> 97e213dc

# Logging config
LOGGER = logging.getLogger(__name__)

logging.basicConfig(
    stream=sys.stdout,
    level=logging.INFO,
    format="[%(asctime)s] %(name)s: %(levelname)s | %(message)s"
)


def get_k_nearest_neighbors(
    embeddings: pd.DataFrame, k_neighbors: int, city_name: str, state_name: str
) -> pd.DataFrame:
    """Retrieve the k-nearest neighbors of a city.

    Args:
        embeddings (pd.DataFrame): city vectors
        k_neighbors (int): number os similar cities to present
        city_name (str): last city visited
        state_name (str): last state visited

    Returns:
        pd.DataFrame: the cities most similar to city_name
    """
    # Retrieve vectors to search
    vec_name = embeddings[~(
        (embeddings['city'] == city_name) & (embeddings['state'] == state_name)
    )].reset_index(drop=True)
    vec = vec_name.drop(['city', 'state'], axis=1)

    # Initialize faiss
    index = faiss.IndexFlatL2(vec.shape[1])
    index.add(np.ascontiguousarray(np.float32(vec.values)))

    # Build query
    query = embeddings[(
        (embeddings['city'] == city_name) & (embeddings['state'] == state_name)
    )].drop(['city', 'state'], axis=1).values
    query = np.float32(query)

    # Retrieve k-nearest neighbors
    _, indexes = index.search(query, k_neighbors)
    nearest = vec_name[['city', 'state']].iloc[indexes[0]]

    return nearest


def translate_description(text: str, target_lang: str = 'pt') -> str:
    """Translate non-portuguese text.

    Args:
        text (str): column name to be translated
        target_lang (str): taget language

    Returns:
        str: text translated
    """
    try:
        return GoogleTranslator(
            source='auto', target=target_lang).translate(text)
    except Exception:
        return text


def build_output(
    dataset: pd.DataFrame, city_name: str, state_name: str,
    nearest_cities: pd.DataFrame, columns_to_retrieve: List[str]
) -> dict:
    """_summary_

    Args:
        dataset (pd.DataFrame): _description_
        city_name (str): _description_
        state_name (str): _description_
        nearest_cities (pd.DataFrame): _description_
        columns_to_retrieve (List[str]): _description_

    Returns:
        dict: _description_
    """
    output = {"city_actual": (city_name, state_name)}
    default_desc = (
        "\nOops... Unfortunately we don't have records for this city. "
        "\U0001F615 We recommend googling it!\n"
    )

    # Format sections' names
    output['sections_names'] = [
        ' '.join(column.split('_')[:-2]).capitalize()
        for column in columns_to_retrieve
    ]

    # Get data from main city
    pois_target = dataset[
        (dataset['city'] == city_name) & (dataset['state'] == state_name)
    ][columns_to_retrieve].iloc[0]

    for column in columns_to_retrieve:
        desc = (
            translate_description(pois_target[column], 'en')
            if not column.split('_')[-1] == 'en' else
            pois_target[column]
        )
        output.get('sections_actual', []).append(desc or default_desc)

    # Get data from suggestions
    for _, row in nearest_cities.iterrows():
        output.get('city_nearest', []).append((row.city, row.state))
        sections_desc = []

        pois_suggestion = dataset[
            (dataset['city'] == row.city) & (dataset['state'] == row.state)
        ][columns_to_retrieve].iloc[0]

        for column in columns_to_retrieve:
            desc = (
                translate_description(pois_suggestion[column], 'en')
                if not column.split('_')[-1] == 'en' else
                pois_suggestion[column]
            )
            sections_desc.append(desc or default_desc)

        output.get('sections_nearest', []).append(sections_desc)

    return output


if __name__ == '__main__':
    # Retrieve arguments
    parser = ArgumentParser()
    parser.add_argument("--remote", action="store_true")
    parser.add_argument("--offline", action="store_true")
    args = parser.parse_args()

    backend = os.getenv(
        "FLYTE_BACKEND", 'remote' if args.remote else 'sandbox')

    if not args.offline:
        # Configuration for accessing a Flyte cluster backend
        remote = FlyteRemote.from_config(
            default_project=PROJECT_NAME,
            default_domain="development",
            config_file_path=Path(__file__).parent / f"{backend}.config",
        )

        # Get the latest workflow execution
        [latest_execution, *_], _ = remote.client.list_executions_paginated(
            PROJECT_NAME,
            "development",
            limit=1,
            filters=[
                filters.Equal("launch_plan.name", WORKFLOW_NAME),
                filters.Equal("phase", "SUCCEEDED"),
            ],
            sort_by=Sort.from_python_std("desc(execution_created_at)"),
        )

        wf_execution = remote.fetch_workflow_execution(name=latest_execution.id.name)
        remote.sync(wf_execution, sync_nodes=False)
        embeddings = wf_execution.outputs["o0"]
        print(embeddings)
    else:
        embeddings = pd.read_parquet('./embeddings.parquet')
        print(embeddings)


############
# App Code #
############

def retrieve_dataset_from_remote(url: str) -> pd.DataFrame:
    """Retrieve the dataset from a remote URL.

    Args:
        url (str): Remote address of the dataset, a Parquet file.

    Returns:
        pd.DataFrame: DataFrame with the dataset.
    """
    dataset_parquet = requests.get(url, timeout=30)
    dataset_df = pd.read_parquet(dataset_parquet)
    LOGGER.info("Retrieved dataset from %s.", url)
    return dataset_df

<<<<<<< HEAD
df = retrieve_dataset_from_remote("https://storage.googleapis.com/dsc-public-info/datasets/flytelab_dataset.parquet")
=======
wiki_dataset = retrieve_dataset_from_remote("https://storage.googleapis.com/dsc-public-info/datasets/flytelab_dataset.parquet")
>>>>>>> 97e213dc

st.write("# Flytelab: destinations_similarity")
#st.write("## Hurb project to the Flyte Hackathon")
st.write('## Kinder is an adventurous dog who loves to travel! He enjoys specially nature places: beachs, waterfalls, trails and more, which Brazil is not missing. He wants experiences in other cities but he doesnt know where. So he is now asking, **where should I go next**?')
<<<<<<< HEAD

beach_kinder = Image.open('beach_kinder.jpg')

st.image(beach_kinder, caption='Kinder in love with the beach')

st.write("Help Kinder by selecting a city you like in Brazil below so we can recommend similar places he will most certainly enjoy!")
desired_city = st.selectbox('I like:', df['city'].unique())
n_citys = st.slider('How many recommendations do you want?', 1, 30, 5)

st.write("## So, where next?")
st.write("Kinder should go to: " + next_destination(df,n_citys,768,desired_city))

st.write("Hope you enjoy the recommendation! See you on your next trip.")

kinder = Image.open('kinder.jpg')

=======

beach_kinder = Image.open('beach_kinder.jpg')

st.image(beach_kinder, caption='Kinder in love with the beach')

st.write("Help Kinder by selecting a city you like in Brazil below so we can recommend similar places he will most certainly enjoy!")

desired_state = st.selectbox('From state...', wiki_dataset['state'].unique().tolist())
desired_city = st.selectbox('I like the city:', wiki_dataset[wiki_dataset['state'] == desired_state, 'city'].unique().tolist())

n_citys = st.slider('How many recommendations do you want?', 1, 30, 5)

cities_recommended = get_k_nearest_neighbors(
    embeddings=embeddings, k_neighbors=n_citys,
    city_name=desired_city, state_name=desired_state
)

st.write("## So, where next?")
st.write("Kinder should go to: " + build_output(
    dataset=wiki_dataset, city_name=desired_city,
    state_name=desired_state, nearest_cities=cities_recommended,
    columns_to_retrieve=['see_wikivoyage_en', 'do_wikivoyage_en']
)

st.write("Hope you enjoy the recommendation! See you on your next trip.")

kinder = Image.open('kinder.jpg')

>>>>>>> 97e213dc
st.image(kinder, caption='The marvelous Kinder')<|MERGE_RESOLUTION|>--- conflicted
+++ resolved
@@ -7,38 +7,24 @@
 import logging
 from argparse import ArgumentParser
 from pathlib import Path
+from tabnanny import verbose
+from io import BytesIO
 
+from typing import List
 import faiss
 import requests
 import streamlit as st
-<<<<<<< HEAD
-import logging
-import pandas as pd
-import requests
-=======
 import pandas as pd
 import numpy as np
->>>>>>> 97e213dc
 from flytekit.remote import FlyteRemote
 from flytekit.models import filters
 from flytekit.models.admin.common import Sort
 from PIL import Image
-<<<<<<< HEAD
-from sklearn.datasets import load_digits
-
-
-PROJECT_NAME = "vamos-dalhe"
-WORKFLOW_NAME = "destinations_similarity.workflows.main"
-
-# Logging config
-LOGGER = logging.getLogger(__name__)
-=======
 from deep_translator import GoogleTranslator
 
 
 PROJECT_NAME = "vamos-dalhe"
 WORKFLOW_NAME = "build_knowledge_base_default_lp"
->>>>>>> 97e213dc
 
 # Logging config
 LOGGER = logging.getLogger(__name__)
@@ -49,18 +35,27 @@
     format="[%(asctime)s] %(name)s: %(levelname)s | %(message)s"
 )
 
+def retrieve_dataset_from_remote(url: str) -> pd.DataFrame:
+    """Retrieve the dataset from a remote URL.
+    Args:
+        url (str): Remote address of the dataset, a Parquet file.
+    Returns:
+        pd.DataFrame: DataFrame with the dataset.
+    """
+    dataset_parquet = requests.get(url, timeout=30)
+    dataset_df = pd.read_parquet(dataset_parquet.content)
+    LOGGER.info("Retrieved dataset from %s.", url)
+    return dataset_df
 
 def get_k_nearest_neighbors(
     embeddings: pd.DataFrame, k_neighbors: int, city_name: str, state_name: str
 ) -> pd.DataFrame:
     """Retrieve the k-nearest neighbors of a city.
-
     Args:
         embeddings (pd.DataFrame): city vectors
         k_neighbors (int): number os similar cities to present
         city_name (str): last city visited
         state_name (str): last state visited
-
     Returns:
         pd.DataFrame: the cities most similar to city_name
     """
@@ -89,11 +84,9 @@
 
 def translate_description(text: str, target_lang: str = 'pt') -> str:
     """Translate non-portuguese text.
-
     Args:
         text (str): column name to be translated
         target_lang (str): taget language
-
     Returns:
         str: text translated
     """
@@ -105,64 +98,23 @@
 
 
 def build_output(
-    dataset: pd.DataFrame, city_name: str, state_name: str,
-    nearest_cities: pd.DataFrame, columns_to_retrieve: List[str]
-) -> dict:
+    dataset: pd.DataFrame, nearest_cities: pd.DataFrame, columns_to_retrieve: List[str]
+) -> pd.DataFrame:
     """_summary_
-
     Args:
         dataset (pd.DataFrame): _description_
         city_name (str): _description_
         state_name (str): _description_
         nearest_cities (pd.DataFrame): _description_
         columns_to_retrieve (List[str]): _description_
+    Returns:
+        output (pd.DataFrame): _description_
+    """
+    
 
-    Returns:
-        dict: _description_
-    """
-    output = {"city_actual": (city_name, state_name)}
-    default_desc = (
-        "\nOops... Unfortunately we don't have records for this city. "
-        "\U0001F615 We recommend googling it!\n"
-    )
+    output = dataset.merge(nearest_cities, on=['city', 'state'])
 
-    # Format sections' names
-    output['sections_names'] = [
-        ' '.join(column.split('_')[:-2]).capitalize()
-        for column in columns_to_retrieve
-    ]
-
-    # Get data from main city
-    pois_target = dataset[
-        (dataset['city'] == city_name) & (dataset['state'] == state_name)
-    ][columns_to_retrieve].iloc[0]
-
-    for column in columns_to_retrieve:
-        desc = (
-            translate_description(pois_target[column], 'en')
-            if not column.split('_')[-1] == 'en' else
-            pois_target[column]
-        )
-        output.get('sections_actual', []).append(desc or default_desc)
-
-    # Get data from suggestions
-    for _, row in nearest_cities.iterrows():
-        output.get('city_nearest', []).append((row.city, row.state))
-        sections_desc = []
-
-        pois_suggestion = dataset[
-            (dataset['city'] == row.city) & (dataset['state'] == row.state)
-        ][columns_to_retrieve].iloc[0]
-
-        for column in columns_to_retrieve:
-            desc = (
-                translate_description(pois_suggestion[column], 'en')
-                if not column.split('_')[-1] == 'en' else
-                pois_suggestion[column]
-            )
-            sections_desc.append(desc or default_desc)
-
-        output.get('sections_nearest', []).append(sections_desc)
+    output = output[['city', 'state', columns_to_retrieve[0], columns_to_retrieve[1]]]
 
     return output
 
@@ -177,7 +129,8 @@
     backend = os.getenv(
         "FLYTE_BACKEND", 'remote' if args.remote else 'sandbox')
 
-    if not args.offline:
+
+    if args.offline:
         # Configuration for accessing a Flyte cluster backend
         remote = FlyteRemote.from_config(
             default_project=PROJECT_NAME,
@@ -203,81 +156,42 @@
         print(embeddings)
     else:
         embeddings = pd.read_parquet('./embeddings.parquet')
-        print(embeddings)
+        print("Embeddings loaded")
+    
+    #wiki_dataset = retrieve_dataset_from_remote("https://storage.googleapis.com/dsc-public-info/datasets/flytelab_dataset.parquet")
 
+    wiki_dataset = pd.read_parquet("https://storage.googleapis.com/dsc-public-info/datasets/flytelab_dataset.parquet")
 
-############
-# App Code #
-############
+    st.write("# Flytelab: destinations_similarity")
+    
+    st.write('### Kinder is an adventurous dog who loves to travel! He enjoys specially nature places: beachs, waterfalls, trails and more, which Brazil is not missing. He wants experiences in other cities but he doesnt know where.')
+    st.write("## So he is now asking, **where should I go next**?")
 
-def retrieve_dataset_from_remote(url: str) -> pd.DataFrame:
-    """Retrieve the dataset from a remote URL.
+    beach_kinder = Image.open('beach_kinder.jpeg')
 
-    Args:
-        url (str): Remote address of the dataset, a Parquet file.
+    st.image(beach_kinder, caption='Kinder in love with the beach')
 
-    Returns:
-        pd.DataFrame: DataFrame with the dataset.
-    """
-    dataset_parquet = requests.get(url, timeout=30)
-    dataset_df = pd.read_parquet(dataset_parquet)
-    LOGGER.info("Retrieved dataset from %s.", url)
-    return dataset_df
+    st.write("Help Kinder by selecting a city you like in Brazil below so we can recommend similar places he will most certainly enjoy!")
 
-<<<<<<< HEAD
-df = retrieve_dataset_from_remote("https://storage.googleapis.com/dsc-public-info/datasets/flytelab_dataset.parquet")
-=======
-wiki_dataset = retrieve_dataset_from_remote("https://storage.googleapis.com/dsc-public-info/datasets/flytelab_dataset.parquet")
->>>>>>> 97e213dc
+    desired_state = st.selectbox('From state...', wiki_dataset['state'].unique().tolist())
+    desired_city = st.selectbox('I like the city:', wiki_dataset[wiki_dataset['state'] == desired_state]['city'].unique().tolist())
 
-st.write("# Flytelab: destinations_similarity")
-#st.write("## Hurb project to the Flyte Hackathon")
-st.write('## Kinder is an adventurous dog who loves to travel! He enjoys specially nature places: beachs, waterfalls, trails and more, which Brazil is not missing. He wants experiences in other cities but he doesnt know where. So he is now asking, **where should I go next**?')
-<<<<<<< HEAD
+    n_cities = st.slider('How many recommendations do you want?', 1, 30, 5)
 
-beach_kinder = Image.open('beach_kinder.jpg')
+    cities_recommended = get_k_nearest_neighbors(
+        embeddings=embeddings, k_neighbors=n_cities,
+        city_name=desired_city, state_name=desired_state
+    )
 
-st.image(beach_kinder, caption='Kinder in love with the beach')
+    st.write("## So, where next?")
+    st.dataframe(build_output(
+        dataset=wiki_dataset, nearest_cities=cities_recommended,
+        columns_to_retrieve=['see_wikivoyage_en', 'do_wikivoyage_en']
+    ))
 
-st.write("Help Kinder by selecting a city you like in Brazil below so we can recommend similar places he will most certainly enjoy!")
-desired_city = st.selectbox('I like:', df['city'].unique())
-n_citys = st.slider('How many recommendations do you want?', 1, 30, 5)
+    st.write("Hope you enjoy the recommendation! See you on your next trip.")
 
-st.write("## So, where next?")
-st.write("Kinder should go to: " + next_destination(df,n_citys,768,desired_city))
+    kinder = Image.open('kinder.jpeg')
 
-st.write("Hope you enjoy the recommendation! See you on your next trip.")
+    st.image(kinder, caption='The marvelous Kinder')
 
-kinder = Image.open('kinder.jpg')
-
-=======
-
-beach_kinder = Image.open('beach_kinder.jpg')
-
-st.image(beach_kinder, caption='Kinder in love with the beach')
-
-st.write("Help Kinder by selecting a city you like in Brazil below so we can recommend similar places he will most certainly enjoy!")
-
-desired_state = st.selectbox('From state...', wiki_dataset['state'].unique().tolist())
-desired_city = st.selectbox('I like the city:', wiki_dataset[wiki_dataset['state'] == desired_state, 'city'].unique().tolist())
-
-n_citys = st.slider('How many recommendations do you want?', 1, 30, 5)
-
-cities_recommended = get_k_nearest_neighbors(
-    embeddings=embeddings, k_neighbors=n_citys,
-    city_name=desired_city, state_name=desired_state
-)
-
-st.write("## So, where next?")
-st.write("Kinder should go to: " + build_output(
-    dataset=wiki_dataset, city_name=desired_city,
-    state_name=desired_state, nearest_cities=cities_recommended,
-    columns_to_retrieve=['see_wikivoyage_en', 'do_wikivoyage_en']
-)
-
-st.write("Hope you enjoy the recommendation! See you on your next trip.")
-
-kinder = Image.open('kinder.jpg')
-
->>>>>>> 97e213dc
-st.image(kinder, caption='The marvelous Kinder')